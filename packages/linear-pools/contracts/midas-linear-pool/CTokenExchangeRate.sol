--- conflicted
+++ resolved
@@ -48,26 +48,13 @@
         uint256 totalBorrows = interestAccumulated + borrowsPrior;
         uint256 totalSupply = cToken.totalSupply();
 
-<<<<<<< HEAD
         // TODO: determine "live" fee calculation
         // totalFuseFeesNew = interestAccumulated * fuseFee + totalFuseFees
         // totalAdminFeesNew = interestAccumulated * adminFee + totalAdminFees
 
-        return
-            totalSupply == 0
-                ? _getInitialExchangeRate(cToken)
-                : (totalCash +
-                    totalBorrows -
-                    (totalReserves + _getTotalFuseFeesPrior(cToken) + _getTotalAdminFeesPrior(cToken)))
-                    .divDown(totalSupply);
-=======
-        // uint256 exchangeRate = (totalCash + totalBorrows - totalReserves).divDown(totalSupply);
-        // console.log("exchangeRate - live:", exchangeRate);
-
         return totalSupply == 0
         ? _getInitialExchangeRate(cToken)
         : (totalCash + totalBorrows - totalReserves - totalFees).divDown(totalSupply);
->>>>>>> fd233f30
     }
 
     function _getAccrualBlock(ICToken cToken) private view returns (uint256) {
@@ -125,11 +112,7 @@
         }
     }
 
-<<<<<<< HEAD
-    function _getTotalAdminFeesPrior(ICToken cToken) private view returns (uint256) {
-=======
     function _getTotalAdminFees(ICToken cToken) private view returns (uint256) {
->>>>>>> fd233f30
         try cToken.totalAdminFees() returns (uint256 totalAdminFees) {
             return totalAdminFees;
         } catch (bytes memory revertData) {
@@ -140,11 +123,7 @@
         }
     }
 
-<<<<<<< HEAD
-    function _getTotalFuseFeesPrior(ICToken cToken) private view returns (uint256) {
-=======
     function _getTotalFuseFees(ICToken cToken) private view returns (uint256) {
->>>>>>> fd233f30
         try cToken.totalFuseFees() returns (uint256 totalFuseFees) {
             return totalFuseFees;
         } catch (bytes memory revertData) {
