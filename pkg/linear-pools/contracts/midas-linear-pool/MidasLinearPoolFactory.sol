// SPDX-License-Identifier: GPL-3.0-or-later
// This program is free software: you can redistribute it and/or modify
// it under the terms of the GNU General Public License as published by
// the Free Software Foundation, either version 3 of the License, or
// (at your option) any later version.

// This program is distributed in the hope that it will be useful,
// but WITHOUT ANY WARRANTY; without even the implied warranty of
// MERCHANTABILITY or FITNESS FOR A PARTICULAR PURPOSE.  See the
// GNU General Public License for more details.

// You should have received a copy of the GNU General Public License
// along with this program.  If not, see <http://www.gnu.org/licenses/>.

pragma solidity ^0.7.0;
pragma experimental ABIEncoderV2;

import "@balancer-labs/v2-interfaces/contracts/vault/IVault.sol";
import "@balancer-labs/v2-interfaces/contracts/standalone-utils/IBalancerQueries.sol";
import "@balancer-labs/v2-interfaces/contracts/pool-utils/ILastCreatedPoolFactory.sol";
import "@balancer-labs/v2-interfaces/contracts/pool-utils/IFactoryCreatedPoolVersion.sol";

import "@balancer-labs/v2-pool-utils/contracts/Version.sol";
import "@balancer-labs/v2-pool-utils/contracts/factories/BasePoolFactory.sol";

import "@balancer-labs/v2-solidity-utils/contracts/openzeppelin/Create2.sol";
import "@balancer-labs/v2-solidity-utils/contracts/openzeppelin/ReentrancyGuard.sol";

import "./MidasLinearPool.sol";
import "./MidasLinearPoolRebalancer.sol";

contract MidasLinearPoolFactory is
    ILastCreatedPoolFactory,
    IFactoryCreatedPoolVersion,
    Version,
    BasePoolFactory,
    ReentrancyGuard
{
    // Used for create2 deployments
    uint256 private _nextRebalancerSalt;

    IBalancerQueries private immutable _queries;

    address private _lastCreatedPool;
    string private _poolVersion;

    // This event allows off-chain tools to differentiate between different protocols that use this factory
    // to deploy Midas Linear Pools.
    event MidasLinearPoolCreated(address indexed pool, uint256 indexed protocolId);

    constructor(
        IVault vault,
        IProtocolFeePercentagesProvider protocolFeeProvider,
        IBalancerQueries queries,
        string memory factoryVersion,
        string memory poolVersion,
        uint256 initialPauseWindowDuration,
        uint256 bufferPeriodDuration
    )
        BasePoolFactory(
            vault,
            protocolFeeProvider,
            initialPauseWindowDuration,
            bufferPeriodDuration,
            type(MidasLinearPool).creationCode
        )
        Version(factoryVersion)
    {
        _queries = queries;
        _poolVersion = poolVersion;
    }

    /**
     * @dev Return the address of the most recently created pool.
     */
    function getLastCreatedPool() external view override returns (address) {
        return _lastCreatedPool;
    }

    /**
     * @dev Return the pool version deployed by this factory.
     */
    function getPoolVersion() public view override returns (string memory) {
        return _poolVersion;
    }

    function _create(bytes memory constructorArgs, bytes32 salt) internal virtual override returns (address) {
        address pool = super._create(constructorArgs, salt);
        _lastCreatedPool = pool;

        return pool;
    }

    /**
     * @dev Deploys a new `MidasLinearPool`.
     */
    function create(
        string memory name,
        string memory symbol,
        IERC20 mainToken,
        IERC20 wrappedToken,
        uint256 upperTarget,
        uint256 swapFeePercentage,
        address owner,
<<<<<<< HEAD
        uint256 protocolId
    ) external nonReentrant returns (MidasLinearPool) {
        // We are going to deploy both a MidasLinearPool and a MidasLinearPoolRebalancer set as its Asset Manager,
=======
        uint256 protocolId,
        bytes32 salt
    ) external nonReentrant returns (LinearPool) {
        // We are going to deploy both an MidasLinearPool and an MidasLinearPoolRebalancer set as its Asset Manager,
>>>>>>> f4d3a99c
        // but this creates a circular dependency problem: the Pool must know the Asset Manager's address in order to
        // call `IVault.registerTokens` with it, and the Asset Manager must know about the Pool in order to store its
        // Pool ID, wrapped and main tokens, etc., as immutable variables.
        // We could forego immutable storage in the Rebalancer and simply have a two-step initialization process that
        // uses storage, but we can keep those gas savings by instead making the deployment a bit more complicated.
        //
        // Note that the Pool does not interact with the Asset Manager: it only needs to know about its address.
        // We therefore use create2 to deploy the Asset Manager, first computing the address where it will be deployed.
        // With that knowledge, we can then create the Pool, and finally the Asset Manager. The only issue with this
        // approach is that create2 requires the full creation code, including constructor arguments, and among those is
        // the Pool's address. To work around this, we have the Rebalancer fetch this address from `getLastCreatedPool`,
        // which will hold the Pool's address after we call `_create`.

        bytes32 rebalancerSalt = bytes32(_nextRebalancerSalt);
        _nextRebalancerSalt += 1;

        bytes memory rebalancerCreationCode = abi.encodePacked(
            type(MidasLinearPoolRebalancer).creationCode,
            abi.encode(getVault(), _queries)
        );
        address expectedRebalancerAddress = Create2.computeAddress(rebalancerSalt, keccak256(rebalancerCreationCode));

        (uint256 pauseWindowDuration, uint256 bufferPeriodDuration) = getPauseConfiguration();

        MidasLinearPool.ConstructorArgs memory args;
        args.vault = getVault();
        args.name = name;
        args.symbol = symbol;
        args.mainToken = mainToken;
        args.wrappedToken = wrappedToken;
        args.assetManager = expectedRebalancerAddress;
        args.upperTarget = upperTarget;
        args.swapFeePercentage = swapFeePercentage;
        args.pauseWindowDuration = pauseWindowDuration;
        args.bufferPeriodDuration = bufferPeriodDuration;
        args.owner = owner;
        args.version = getPoolVersion();

        MidasLinearPool pool = MidasLinearPool(_create(abi.encode(args), salt));

        // LinearPools have a separate post-construction initialization step: we perform it here to
        // ensure deployment and initialization are atomic.
        pool.initialize();

        // Not that the Linear Pool's deployment is complete, we can deploy the Rebalancer, verifying that we correctly
        // predicted its deployment address.
        address actualRebalancerAddress = Create2.deploy(0, rebalancerSalt, rebalancerCreationCode);
        require(expectedRebalancerAddress == actualRebalancerAddress, "Rebalancer deployment failed");

        // Identify the protocolId associated with this pool. We do not require that the protocolId be registered.
        emit MidasLinearPoolCreated(address(pool), protocolId);

        // We don't return the Rebalancer's address, but that can be queried in the Vault by calling `getPoolTokenInfo`.
        return pool;
    }
}<|MERGE_RESOLUTION|>--- conflicted
+++ resolved
@@ -102,16 +102,10 @@
         uint256 upperTarget,
         uint256 swapFeePercentage,
         address owner,
-<<<<<<< HEAD
-        uint256 protocolId
+        uint256 protocolId,
+        bytes32 salt
     ) external nonReentrant returns (MidasLinearPool) {
         // We are going to deploy both a MidasLinearPool and a MidasLinearPoolRebalancer set as its Asset Manager,
-=======
-        uint256 protocolId,
-        bytes32 salt
-    ) external nonReentrant returns (LinearPool) {
-        // We are going to deploy both an MidasLinearPool and an MidasLinearPoolRebalancer set as its Asset Manager,
->>>>>>> f4d3a99c
         // but this creates a circular dependency problem: the Pool must know the Asset Manager's address in order to
         // call `IVault.registerTokens` with it, and the Asset Manager must know about the Pool in order to store its
         // Pool ID, wrapped and main tokens, etc., as immutable variables.
